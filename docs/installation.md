---
layout: default
title: Caffe
---

# Installation

Prior to installing, it is best to read through this guide and take note of the details for your platform. We mostly develop and deploy on Ubuntu 12.04, although we have also installed on OS X 10.8 (and 10.9 with further effort) through homebrew.

- [Prerequisites](#prequequisites)
- [Compilation](#compilation)
- [OS X installation](#os_x_installation)
- [Hardware questions](#hardware_questions)

To build and test Caffe do

    cp Makefile.config.example Makefile.config
    make
    make test
    make runtest

You will probably need to adust paths in `Makefile.config` and maybe the `Makefile` itself. Feel free to issue a pull request for a change that may help other people.

Note that building and running CPU-only works, but GPU tests will naturally fail.

The following sections detail prerequisites and installation on Ubuntu. For OS X notes, refer to the table of contents above to skip ahead.

## Prerequisites

* [CUDA](https://developer.nvidia.com/cuda-zone) 5.0 or 5.5
* [boost](http://www.boost.org/) (1.55 preferred)
* [BLAS](http://en.wikipedia.org/wiki/Basic_Linear_Algebra_Subprograms) by [MKL](http://software.intel.com/en-us/intel-mkl) (though the `dev` branch supports ATLAS as an alternative)
* [OpenCV](http://opencv.org/)
* glog, gflags, protobuf, leveldb, snappy, hdf5
* For the python wrapper: python, numpy (>= 1.7 preferred), and boost_python
* For the MATLAB wrapper: MATLAB with mex

**CUDA**: Caffe requires the CUDA NVCC compiler to compile its GPU code. To install CUDA, go to the [NVIDIA CUDA website](https://developer.nvidia.com/cuda-downloads) and follow installation instructions there. Caffe compiles with both CUDA 5.0 and 5.5.

N.B. one can install the CUDA libraries without the CUDA driver in order to build and run Caffe in CPU-only mode.

**MKL**: Caffe needs Intel MKL as the backend of its matrix and vector computations. We are working on support for alternative BLAS libraries, but for now you need to have MKL. You can obtain a [trial license](http://software.intel.com/en-us/intel-mkl) or an [academic license](http://software.intel.com/en-us/intel-education-offerings) (if you are a student).

**The Rest**: you will also need other packages, most of which can be installed via apt-get using:

    sudo apt-get install libprotobuf-dev libleveldb-dev libsnappy-dev libopencv-dev libboost-all-dev libhdf5-serial-dev

On CentOS or RHEL, you can install via yum using:

    sudo yum install protobuf-devel leveldb-devel snappy-devel opencv-devel boost-devel hdf5-devel

The only exception being the google logging library, which does not exist in the Ubuntu 12.04 or CentOS/RHEL repositories. To install it, do:

    wget https://google-glog.googlecode.com/files/glog-0.3.3.tar.gz
    tar zxvf glog-0.3.3.tar.gz
    ./configure
    make && make install

**Python**: If you would like to have the python wrapper, install python, numpy and boost_python. You can either compile them from scratch or use a pre-packaged solution like [Anaconda](https://store.continuum.io/cshop/anaconda/) or [Enthought Canopy](https://www.enthought.com/products/canopy/). Note that if you use the Ubuntu default python, you will need to apt-install the `python-dev` package to have the python headers. You can install any remaining dependencies with

    pip install -r /path/to/caffe/python/requirements.txt

**MATLAB**: if you would like to have the MATLAB wrapper, install MATLAB with the mex compiler.

Now that you have the prerequisites, edit your `Makefile.config` to change the paths for your setup.

## Compilation

With the prerequisites installed, do `make all` to compile Caffe.

To compile the python and MATLAB wrappers do `make pycaffe` and `make matcaffe` respectively.

<<<<<<< HEAD
For a faster build, compile in parallel by doing `make all -j8` where 8 is the number of parallel threads for compilation. A good choice for the number of threads is the number of cores in your machine.

Optionally, you can run `make distribute` to create a `distribute` directory that contains all the necessary files, including the headers, compiled shared libraries, and binary files that you can distribute over different machines.
=======
*Distribution*: run `make distribute` to create a `distribute` directory with all the Caffe headers, compiled libraries, binaries, etc. needed for distribution to other machines.
>>>>>>> b3cd950d

*Speed*: for a faster build, compile in parallel by doing `make all -j8` where 8 is the number of parallel threads for compilation (a good choice for the number of threads is the number of cores in your machine).

*Python Module*: for python support, you must add the compiled module to your `PYTHONPATH` (as `/path/to/caffe/python` or the like).

Now that you have installed Caffe, check out the [MNIST demo](mnist.html) and the pretrained [ImageNet example](imagenet.html).

## OS X Installation

On 10.8, we have successfully compiled and run Caffe on GPU-equipped Macbook Pros. Caffe also runs on 10.9, but you need to do a few extra steps described below.

### Install prerequisites using Homebrew

Install [homebrew](http://brew.sh/) to install most of the prerequisites. Starting from a clean install of the OS (or from a wiped `/usr/local`) is recommended to avoid conflicts. For python, [Anaconda](https://store.continuum.io/cshop/anaconda/) and homebrew python are confirmed to work.

    # install python by (1) Anaconda or (2) brew install python
    brew install --build-from-source boost
    brew install snappy leveldb protobuf gflags glog
    brew tap homebrew/science
    brew install homebrew/science/hdf5
    brew install homebrew/science/opencv

Building boost from source is needed to link against your local python (exceptions might be raised during some OS X installs, but ignore these and continue).
If using homebrew python, python packages like `numpy` and `scipy` are best installed by doing `brew tap homebrew/python`, and then installing them with homebrew.

#### 10.9 additional notes

In OS X 10.9 Apple changed to clang as the default compiler. Clang uses libc++ as the standard library by default, while NVIDIA CUDA currently works with libstdc++. This makes it necessary to change the compilation settings for each of the dependencies. We do this by modifying the homebrew formulae before installing any packages. Make sure that homebrew doesn't install any software dependencies in the background; all packages must be linked to libstdc++.

Only Anaconda python has been confirmed to work on 10.9.

For each package that you install through homebrew do the following:

1. Open formula in editor: `brew edit FORMULA`
2. Add the ENV definitions as shown in the code block below.
3. Uninstall any formulae that were already installed: `brew uninstall FORMULA`
4. Install / Reinstall: `brew install --build-from-source --fresh -vd FORMULA`

```
    def install
        #ADD THE FOLLOWING:
        ENV.append "CXXFLAGS", '-stdlib=libstdc++'
        ENV.append "CFLAGS", '-stdlib=libstdc++'
        ENV.append "LDFLAGS", '-stdlib=libstdc++ -lstdc++'
        #The following is necessary because libtool liks to strip LDFLAGS:
        ENV.cxx = "/usr/bin/clang -stdlib=libstdc++"

        ...
```

The prerequisite homebrew formulae are

    boost snappy leveldb protobuf gflags glog szip homebrew/science/hdf5 homebrew/science/opencv

so follow steps 1-4 for each.

After this the rest of the installation is the same as under 10.8, as long as `clang++` is invoked with `-stdlib=libstdc++` and `-lstdc++` is linked.

### CUDA and MKL

CUDA and MKL are straightforward to install; download from the NVIDIA and Intel links under "Prerequisites."

### Compiling Caffe

Here are the relevant parts of the Makefile.config after all this:

    CUDA_DIR := /Developer/NVIDIA/CUDA-5.5
    MKL_DIR := /opt/intel/mkl
    PYTHON_INCLUDES := /path/to/anaconda/include /path/to/anaconda/include/python2.7 /path/to/anaconda/lib/python2.7/site-packages/numpy/core/include
    PYTHON_LIB := /path/to/anaconda/lib
    CXX=/usr/bin/clang++

Don't forget to set `PATH` and `LD_LIBRARY_PATH`:

    export PATH=/path/to/anaconda/bin:/Developer/NVIDIA/CUDA-5.5/bin:/usr/local/bin:/usr/bin:/bin:/usr/sbin:/sbin:/usr/X11/bin
    export LD_LIBRARY_PATH=/Developer/NVIDIA/CUDA-5.5/lib:/opt/intel/composer_xe_2013_sp1.1.103/compiler/lib:/opt/intel/composer_xe_2013_sp1.1.103/mkl/lib:/path/to/anaconda/lib:/usr/local/lib:/usr/lib:/lib

Additionally, MKL requires `DYLD_LIBRARY_PATH` to be set:

    export MKL_DIR=/opt/intel/composer_xe_2013_sp1.1.103
    export DYLD_LIBRARY_PATH=$MKL_DIR/compiler/lib:$MKL_DIR/mkl/lib

Note that we still need to include the MKL `compiler/lib` in our paths, although we do not explicitly link against this directory in the Makefile.

Further note that these paths are for Anaconda python. For homebrew python, substitute `/usr/local/Cellar/python/2.7.6/Frameworks/Python.framework/Versions/2.7` for `/path/to/anaconda`.

## Hardware Questions

**Laboratory Tested Hardware**: Berkeley Vision runs Caffe with k40s, k20s, and Titans including models at ImageNet/ILSVRC scale. We also run on GTX series cards and GPU-equipped MacBook Pros. We have not encountered any trouble in-house with devices with CUDA capability >= 3.0. All reported hardware issues thus-far have been due to GPU configuration, overheating, and the like.

**CUDA compute capability**: devices with compute capability <= 2.0 may have to reduce CUDA thread numbers and batch sizes due to hardware constraints. Your mileage may vary.

Refer to the project's issue tracker for [hardware/compatibility](https://github.com/BVLC/caffe/issues?labels=hardware%2Fcompatibility&page=1&state=open).<|MERGE_RESOLUTION|>--- conflicted
+++ resolved
@@ -70,13 +70,7 @@
 
 To compile the python and MATLAB wrappers do `make pycaffe` and `make matcaffe` respectively.
 
-<<<<<<< HEAD
-For a faster build, compile in parallel by doing `make all -j8` where 8 is the number of parallel threads for compilation. A good choice for the number of threads is the number of cores in your machine.
-
-Optionally, you can run `make distribute` to create a `distribute` directory that contains all the necessary files, including the headers, compiled shared libraries, and binary files that you can distribute over different machines.
-=======
 *Distribution*: run `make distribute` to create a `distribute` directory with all the Caffe headers, compiled libraries, binaries, etc. needed for distribution to other machines.
->>>>>>> b3cd950d
 
 *Speed*: for a faster build, compile in parallel by doing `make all -j8` where 8 is the number of parallel threads for compilation (a good choice for the number of threads is the number of cores in your machine).
 
